--- conflicted
+++ resolved
@@ -1,10 +1,6 @@
 {
   "name": "prisma2",
-<<<<<<< HEAD
-  "version": "0.0.113",
-=======
   "version": "0.0.114",
->>>>>>> a36a37fc
   "main": "dist/index.js",
   "types": "dist/index.d.ts",
   "repository": "git@github.com:prisma/prisma2-cli.git",
@@ -28,15 +24,9 @@
   },
   "devDependencies": {
     "@prisma/cli": "^0.0.23",
-<<<<<<< HEAD
     "@prisma/fetch-engine": "^0.0.35",
     "@prisma/introspection": "0.0.36",
     "@prisma/lift": "^0.0.128",
-=======
-    "@prisma/fetch-engine": "^0.0.32",
-    "@prisma/introspection": "0.0.36",
-    "@prisma/lift": "^0.0.126",
->>>>>>> a36a37fc
     "@prisma/photon": "^0.0.137",
     "@types/mocha": "^5.2.7",
     "@zeit/ncc": "^0.18.5",
