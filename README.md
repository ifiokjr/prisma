<br />

<!--<p><h1 align="center">Prisma Migrate</h1></p>-->
<p><h3 align="center">Declarative data modeling & database migrations</h3></p>

<p align="center">
  <a href="#getting-started">Get started</a> • <a href="#features">Features</a> • <a href="#docs">Docs</a> • <a href="#the-lift-workflow">Workflow</a> • <a href="#supported-databases">Supported databases</a>
</p>

<hr />

<<<<<<< HEAD
**Prisma Migrate** is a powerful database schema migration tool. It uses a **declarative [data modelling](https://github.com/prisma/prisma2/blob/master/docs/data-modeling.md) syntax** to describe your database schema. Prisma Migrate also stores your entire **migration history** and easily lets you **revert and replay migrations**. When migrating your database with Prisma Migrate, you can run provide **before- and after-hooks** to execute scripts, e.g. to populate the database with required values during a migration.

> Note that Prisma Migrate is currently in an experimental state. The version available has a number of [limitations](https://github.com/prisma/prisma2/blob/master/docs/limitations.md) that make it unsuitable for production workloads, including missing features, limited performance and stability issues.
=======
[Prisma Migrate](https://lift.prisma.io/) is a powerful database schema migration tool. It uses a **declarative [data modelling](https://github.com/prisma/prisma2/blob/master/docs/data-modeling.md) syntax** to describe your database schema. Prisma Migrate stores your entire **migration history** and easily lets you **revert and replay migrations**. When migrating your database with Prisma Migrate, you can run provide **before- and after-hooks** to execute scripts, e.g. to populate the database with required values during a migration.

It is part of the [Prisma 2](https://www.github.com/prisma/prisma2) ecosystem. Prisma 2 provides database tools for data access, declarative data modeling, schema migrations and visual data management. Learn more in the [Prisma 2 announcement](https://www.prisma.io/blog/announcing-prisma-2-zq1s745db8i5/).

> Note that Prisma Migrate is currently running in Preview. The version available has severe [limitations](https://github.com/prisma/prisma2/blob/master/docs/limitations.md) that make it unsuitable for production workloads, including missing features, limited performance and stability issues. We will address all these limitations before issuing a stable release later this year.
>>>>>>> 1b3c2fd8

<p align="center">
  <!-- <a href="https://codesandbox.io/s/github/prisma-csb/prisma-client-demo-ts"><img src="https://svgur.com/i/CXj.svg" alt="CodeSandbox"></a> -->
  <a href="https://www.github.com/prisma/prisma2/"><img src="https://svgur.com/i/CXT.svg" alt="Docs"></a>
</p>

<<<<<<< HEAD
=======
## Getting started

The easiest way to get started with Prisma Migrate is by installing the Prisma 2 CLI and running the interactive `init` command:

```sh
npm install -g prisma2
prisma2 init hello-prisma
```

The interactive prompt will ask you to provide database credentials for your database. If you don't have a database yet, select **SQLite** and let the CLI set up a database file for you.

Learn more about the `prisma2 init` flow [here](https://github.com/prisma/prisma2/blob/master/docs/getting-started.md).

>>>>>>> 1b3c2fd8
## Features

- Declarative data modelling syntax
- Supports relational and document databases (more coming soon)
- Keeps a migration history
- Before- and after hooks to run scripts for complex migrations
- Simple defaults, optional complexity for advanced use cases
- Revert and replay migrations
- Works with existing databases using schema introspection
- CLI to support all major workflows

## Docs

You can find comprehensive documentation for Prisma Migrate in the [Prisma 2 docs](https://github.com/prisma/prisma2/).

## The Prisma Migrate workflow

### 1. Configure database access

<img src="https://i.imgur.com/UcN3ENI.png" width="220px">

Specify the connection details for your database as a _data source_ in your [Prisma schema file](https://github.com/prisma/prisma2/blob/master/docs/prisma-schema-file.md). The connection details might differ per database, but most commonly you'll provide the following:

- Host: The IP address or domain name of the machine where your database server is running.
- Port: The port on which your database server is listening.
- User & password: Credentials for your database server.

Here is an example project file that connects to a local PostgreSQL database:

```prisma
// schema.prisma

datasource postgres {
  url      = "postgresql://user:password@localhost:5432"
  provider = "postgres"
}

generator photonjs {
  provider = 'photonjs'
}
```

### 2. Define initial data model

The [data model definition](https://github.com/prisma/prisma2/blob/master/docs/data-modeling.md#data-model-definition) is a declarative and human-readable representation of your database schema. Here is the project file from above extended with a sample data model:

```prisma
// schema.prisma

datasource postgres {
  url      = "postgresql://user:password@localhost:5432"
  provider = "postgres"
}

generator photonjs {
  provider = 'photonjs'
}

model User {
  id        Int      @id
  createdAt DateTime @default(now())
  email     String   @unique
  name      String?
  role      Role     @default(USER)
  posts     Post[]
}

model Post {
  id         Int        @id
  createdAt  DateTime   @default(now())
  updatedAt  DateTime   @updatedAt
  author     User
  title      String
  published  Boolean    @default(false)
}

enum Role {
  USER
  ADMIN
}
```

#### Option A: Starting with an existing database (_brownfield_)

<img src="https://i.imgur.com/XkRkwdE.png" width="355px">

If you want to use Lift with an existing database, you can [introspect](https://github.com/prisma/prisma2/blob/master/docs/introspection.md) your database schema using the [Prisma 2 CLI](https://github.com/prisma/prisma2/blob/master/docs/prisma-2-cli.md). This generates a declarative [data model](https://github.com/prisma/prisma2/blob/master/docs/data-modeling.md#data-model-definition) which provides the foundation for future migrations.

#### Option B: Start from scratch (_greenfield_)

When starting from scratch, you can simply write your own [data model definition](https://github.com/prisma/prisma2/blob/master/docs/data-modeling.md#data-model-definition) inside your [schema file](https://github.com/prisma/prisma2/blob/master/docs/prisma-schema-file.md). You can then use the Lift CLI commands to migrate your database (Lift maps your data model definition to the schema of the underlying database).

### 3. Adjust the data model

<img src="https://i.imgur.com/ePrrlHP.png" width="387px">

Instead of sending SQL migration statements to the database, you need to adjust the data model file to describe your desired database schema. You can express any schema migration you like using the new data model, this includes for example adding a new model, removing a model or updating the fields of a model. You can
also add indexes or validation constraints in the data model.

You can create a new migration for your change by running `prisma migrate save`:

```bash
prisma migrate save --name "add-comment-model"
```

### 4. Migrate your database (apply data model changes)

<img src="https://i.imgur.com/L6a5Vqd.png" width="392px">

Once you're happy with the changes, you can use the Prisma CLI to migrate your database (i.e. map the adjusted data model to your database). Lift's migration engine will generate the corresponding SQL statements and send them to the database for you.

```bash
prisma migrate up
```

## Supported databases

Photon JS can be used with the following databases:

- MySQL
- PostgreSQL
- MongoDB (_coming very soon_)

More databases that will be supported in the future are:

- MS SQL
- Oracle
- Neo4J
- FaunaDB
- ...


## Contributing
Read more about how to contribute to Prisma Migrate [here](https://github.com/prisma/migrate/blob/master/CONTRIBUTING.md)

[![Build status](https://badge.buildkite.com/9caba29c5511a465e0cbf0f6b2f62173145d3dd90cf56c4daf.svg)](https://buildkite.com/prisma/lift)<|MERGE_RESOLUTION|>--- conflicted
+++ resolved
@@ -9,39 +9,15 @@
 
 <hr />
 
-<<<<<<< HEAD
 **Prisma Migrate** is a powerful database schema migration tool. It uses a **declarative [data modelling](https://github.com/prisma/prisma2/blob/master/docs/data-modeling.md) syntax** to describe your database schema. Prisma Migrate also stores your entire **migration history** and easily lets you **revert and replay migrations**. When migrating your database with Prisma Migrate, you can run provide **before- and after-hooks** to execute scripts, e.g. to populate the database with required values during a migration.
 
 > Note that Prisma Migrate is currently in an experimental state. The version available has a number of [limitations](https://github.com/prisma/prisma2/blob/master/docs/limitations.md) that make it unsuitable for production workloads, including missing features, limited performance and stability issues.
-=======
-[Prisma Migrate](https://lift.prisma.io/) is a powerful database schema migration tool. It uses a **declarative [data modelling](https://github.com/prisma/prisma2/blob/master/docs/data-modeling.md) syntax** to describe your database schema. Prisma Migrate stores your entire **migration history** and easily lets you **revert and replay migrations**. When migrating your database with Prisma Migrate, you can run provide **before- and after-hooks** to execute scripts, e.g. to populate the database with required values during a migration.
-
-It is part of the [Prisma 2](https://www.github.com/prisma/prisma2) ecosystem. Prisma 2 provides database tools for data access, declarative data modeling, schema migrations and visual data management. Learn more in the [Prisma 2 announcement](https://www.prisma.io/blog/announcing-prisma-2-zq1s745db8i5/).
-
-> Note that Prisma Migrate is currently running in Preview. The version available has severe [limitations](https://github.com/prisma/prisma2/blob/master/docs/limitations.md) that make it unsuitable for production workloads, including missing features, limited performance and stability issues. We will address all these limitations before issuing a stable release later this year.
->>>>>>> 1b3c2fd8
 
 <p align="center">
   <!-- <a href="https://codesandbox.io/s/github/prisma-csb/prisma-client-demo-ts"><img src="https://svgur.com/i/CXj.svg" alt="CodeSandbox"></a> -->
   <a href="https://www.github.com/prisma/prisma2/"><img src="https://svgur.com/i/CXT.svg" alt="Docs"></a>
 </p>
 
-<<<<<<< HEAD
-=======
-## Getting started
-
-The easiest way to get started with Prisma Migrate is by installing the Prisma 2 CLI and running the interactive `init` command:
-
-```sh
-npm install -g prisma2
-prisma2 init hello-prisma
-```
-
-The interactive prompt will ask you to provide database credentials for your database. If you don't have a database yet, select **SQLite** and let the CLI set up a database file for you.
-
-Learn more about the `prisma2 init` flow [here](https://github.com/prisma/prisma2/blob/master/docs/getting-started.md).
-
->>>>>>> 1b3c2fd8
 ## Features
 
 - Declarative data modelling syntax
@@ -124,15 +100,15 @@
 }
 ```
 
-#### Option A: Starting with an existing database (_brownfield_)
+#### Option A: Starting with an existing database
 
 <img src="https://i.imgur.com/XkRkwdE.png" width="355px">
 
 If you want to use Lift with an existing database, you can [introspect](https://github.com/prisma/prisma2/blob/master/docs/introspection.md) your database schema using the [Prisma 2 CLI](https://github.com/prisma/prisma2/blob/master/docs/prisma-2-cli.md). This generates a declarative [data model](https://github.com/prisma/prisma2/blob/master/docs/data-modeling.md#data-model-definition) which provides the foundation for future migrations.
 
-#### Option B: Start from scratch (_greenfield_)
+#### Option B: Start from scratch
 
-When starting from scratch, you can simply write your own [data model definition](https://github.com/prisma/prisma2/blob/master/docs/data-modeling.md#data-model-definition) inside your [schema file](https://github.com/prisma/prisma2/blob/master/docs/prisma-schema-file.md). You can then use the Lift CLI commands to migrate your database (Lift maps your data model definition to the schema of the underlying database).
+When starting from scratch, you can write your own [data model definition](https://github.com/prisma/prisma2/blob/master/docs/data-modeling.md#data-model-definition) inside your [Prisma schema file](https://github.com/prisma/prisma2/blob/master/docs/prisma-schema-file.md). You can then use the Lift CLI commands to migrate your database (Lift maps your data model definition to the schema of the underlying database).
 
 ### 3. Adjust the data model
 
@@ -144,7 +120,7 @@
 You can create a new migration for your change by running `prisma migrate save`:
 
 ```bash
-prisma migrate save --name "add-comment-model"
+prisma migrate save --name "add-comment-model" --experimental
 ```
 
 ### 4. Migrate your database (apply data model changes)
@@ -154,7 +130,7 @@
 Once you're happy with the changes, you can use the Prisma CLI to migrate your database (i.e. map the adjusted data model to your database). Lift's migration engine will generate the corresponding SQL statements and send them to the database for you.
 
 ```bash
-prisma migrate up
+prisma migrate up --experimental
 ```
 
 ## Supported databases
