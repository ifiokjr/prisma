--- conflicted
+++ resolved
@@ -57,14 +57,9 @@
     "lint-ci": "eslint --ext .ts .",
     "generate": "node scripts/postinstall.js",
     "postinstall": "node scripts/postinstall.js",
-<<<<<<< HEAD
     "prepare": "cp scripts/backup-index.js index.js && cp scripts/backup-index.d.ts index.d.ts && cp scripts/backup-index.mjs index.mjs",
-    "prepublishOnly": "pnpm run build"
-=======
-    "prepare": "cp scripts/backup-index.js index.js && cp scripts/backup-index.d.ts index.d.ts",
     "prepublishOnly": "pnpm run build",
     "precommit": "lint-staged"
->>>>>>> 780e160c
   },
   "files": [
     "runtime",
@@ -72,11 +67,8 @@
     "generator-build",
     "index.js",
     "index.d.ts",
-<<<<<<< HEAD
-    "index.mjs"
-=======
+    "index.mjs",
     "index-browser.js"
->>>>>>> 780e160c
   ],
   "devDependencies": {
     "@prisma/debug": "workspace:*",
@@ -116,16 +108,8 @@
     "klona": "2.0.4",
     "lint-staged": "10.5.3",
     "make-dir": "3.1.0",
-<<<<<<< HEAD
-    "mariadb": "2.5.1",
-    "mssql": "6.2.3",
-    "ncp": "^2.0.0",
-    "node-fetch": "2.6.1",
-    "packwatch": "2.0.0",
-=======
     "mariadb": "2.5.2",
     "mssql": "6.3.0",
->>>>>>> 780e160c
     "pg": "8.5.1",
     "pkg-up": "3.1.0",
     "pluralize": "8.0.0",
