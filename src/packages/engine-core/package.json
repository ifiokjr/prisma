{
  "name": "@prisma/engine-core",
  "version": "2.0.0-alpha.1205",
  "license": "Apache-2.0",
  "main": "dist/index.js",
  "types": "dist/index.d.ts",
  "author": "Tim Suchanek <suchanek@prisma.io>",
  "devDependencies": {
    "@prisma/debug": "workspace:^2.0.0-alpha.1205",
    "@prisma/fetch-engine": "workspace:*",
    "@types/jest": "25.2.1",
    "@types/node": "^12.12.35",
    "@typescript-eslint/eslint-plugin": "^2.28.0",
    "@typescript-eslint/parser": "^2.28.0",
    "del-cli": "^3.0.0",
    "eslint": "^6.8.0",
    "eslint-config-prettier": "^6.10.1",
    "eslint-plugin-eslint-comments": "^3.1.2",
    "eslint-plugin-jest": "^23.8.2",
    "eslint-plugin-prettier": "^3.1.3",
    "husky": "^4.2.5",
    "jest": "^25.3.0",
    "lint-staged": "^10.1.3",
    "ts-jest": "^25.3.1",
    "typescript": "^3.8.3"
  },
  "scripts": {
    "build": "tsc -d",
    "prepublishOnly": "npm run build",
    "format": "prettier --write .",
    "lint": "eslint --fix --ext .js,.ts .",
    "download": "node download.js"
  },
  "dependencies": {
    "@prisma/generator-helper": "workspace:*",
    "@prisma/get-platform": "workspace:*",
    "bent": "^7.1.2",
    "chalk": "^3.0.0",
    "cross-fetch": "^3.0.4",
<<<<<<< HEAD
    "indent-string": "^4.0.0"
=======
    "debug": "^4.1.1",
    "indent-string": "^4.0.0",
    "new-github-issue-url": "^0.2.1",
    "terminal-link": "^2.1.1"
>>>>>>> 5139406f
  },
  "files": [
    "dist"
  ],
  "husky": {
    "hooks": {
      "pre-commit": "lint-staged"
    }
  },
  "lint-staged": {
    "*.{js,ts,css,json,md}": [
      "prettier --write",
      "git add"
    ],
    "*.{js,ts}": [
      "eslint"
    ]
  }
}<|MERGE_RESOLUTION|>--- conflicted
+++ resolved
@@ -37,14 +37,9 @@
     "bent": "^7.1.2",
     "chalk": "^3.0.0",
     "cross-fetch": "^3.0.4",
-<<<<<<< HEAD
-    "indent-string": "^4.0.0"
-=======
-    "debug": "^4.1.1",
     "indent-string": "^4.0.0",
     "new-github-issue-url": "^0.2.1",
     "terminal-link": "^2.1.1"
->>>>>>> 5139406f
   },
   "files": [
     "dist"
